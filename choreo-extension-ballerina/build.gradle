--- conflicted
+++ resolved
@@ -177,13 +177,9 @@
     dependsOn updateTomlVerions
     dependsOn configurations.nativeJar
     dependsOn configurations.externalJars
-<<<<<<< HEAD
-    dependsOn(jar)
-=======
     dependsOn(":choreo-extension-ballerina:compileJava")
     dependsOn(":choreo-extension-ballerina:jar")
     dependsOn(":choreo-extension-ballerina:processResources")
->>>>>>> b8883e9b
 
     finalizedBy revertTomlFile
     finalizedBy ":commitTomlFiles"
